--- conflicted
+++ resolved
@@ -47,16 +47,9 @@
   .unwrap();
   let g_inv = base.clone();
   let g_sq = ClassGroup::unknown_order_elem();
-<<<<<<< HEAD
   let aa = Mpz::from_str("16").unwrap();
   let bb = Mpz::from_str("105").unwrap();
   let cc = Mpz::from_str(
-=======
-
-  let aa = Integer::from_str("16").unwrap();
-  let bb = Integer::from_str("105").unwrap();
-  let cc = Integer::from_str(
->>>>>>> 06d1c860
     "47837607866886756167333839869251273774207619337757918597995294777816250058331116325341018110\
      672047217112377476473502060121352842575308793237621563947157630098485131517401073775191194319\
      531549483898334742144138601661120476425524333273122132151927833887323969998955713328783526854\
