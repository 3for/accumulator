--- conflicted
+++ resolved
@@ -46,21 +46,11 @@
   }
 }
 
-<<<<<<< HEAD
-fn hash_prime<G: Serialize>(_u: &G, _w: &G, _z: &G) -> BigUint {
-  // TODO: Replace with commented out when hash_prime is implemented.
-  BigUint::from(13 as u8)
-  // let mut hash_string = serde_json::to_string(&u).unwrap();
-  // hash_string.push_str(&serde_json::to_string(&w).unwrap());
-  // hash_string.push_str(&serde_json::to_string(&z).unwrap());
-  // hash::h_prime(&hash::blake2, hash_string.as_bytes())
-=======
 fn hash_prime<G: Serialize>(u: &G, w: &G, z: &G) -> BigUint {
   let mut hash_string = serde_json::to_string(&u).unwrap();
   hash_string.push_str(&serde_json::to_string(&w).unwrap());
   hash_string.push_str(&serde_json::to_string(&z).unwrap());
-  hashes::h_prime(&hashes::blake2, hash_string.as_bytes())
->>>>>>> bfc30d4a
+  hash::h_prime(&hash::blake2, hash_string.as_bytes())
 }
 
 fn hash_inputs<G: Serialize>(u: &G, w: &G, z: &G, l: &BigUint) -> BigUint {
