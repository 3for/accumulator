--- conflicted
+++ resolved
@@ -6,12 +6,9 @@
 use num::BigUint;
 use serde::ser::Serialize;
 
-<<<<<<< HEAD
+/// See page 16 of B&B.
+/// REVIEW: rename to prove_poe
 pub fn compute_poe<G: Group + Serialize>(
-=======
-/// See page 16 of B&B.
-pub fn compute_poe<O, G: AbstractGroup<O> + Pow<O> + Serialize>(
->>>>>>> d260418f
   base: &G,
   exp: &BigUint,
   result: &G,
@@ -21,12 +18,8 @@
   PoE { q: base.exp(&q) }
 }
 
-<<<<<<< HEAD
+/// See page 16 of B&B.
 pub fn verify_poe<G: Group + Serialize>(
-=======
-/// See page 16 of B&B.
-pub fn verify_poe<O, G: AbstractGroup<O> + Pow<O> + Serialize>(
->>>>>>> d260418f
   base: &G,
   exp: &BigUint,
   result: &G,
