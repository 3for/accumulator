--- conflicted
+++ resolved
@@ -12,35 +12,18 @@
   modulus: u64,
 }
 
-<<<<<<< HEAD
-const P: u64 = 3_728_871_397;
-const Q: u64 = 2_235_920_447;
+const P: u64 = 226_022_213;
+const Q: u64 = 12_364_769;
 
 const DUMMY_RSA: DummyRSA = DummyRSA { modulus: P*Q };
-=======
-// const P: u64 = 2_413_575_613;
-// const Q: u64 = 1_090_574_917;
-
-const DUMMY_RSA: DummyRSA = DummyRSA {
-  modulus: 2_632_185_023_820_699_121,
-};
-
-#[derive(PartialEq, Eq, Clone, Serialize)]
-struct DummyRSAElem(pub u64);
->>>>>>> 7c7452a7
 
 impl Group for DummyRSA {
   type Elem = u64;
   fn get() -> Self {
     DUMMY_RSA
   }
-<<<<<<< HEAD
-  fn op_(&self, a: &u64, b: &u64) -> u64{
+  fn op_(&self, a: &u64, b: &u64) -> u64 {
     ((*a as u128 * *b as u128) % self.modulus as u128) as u64
-=======
-  fn op_(&self, a: &u64, b: &u64) -> u64 {
-    (a * b) % self.modulus
->>>>>>> 7c7452a7
   }
   fn id_(&self) -> u64 {
     1
@@ -51,10 +34,12 @@
 }
 
 impl InvertibleGroup for DummyRSA {
+  // TODO: a potentially faster algorithm exists via Euler's theorem
   fn inv_(&self, x: &u64) -> u64 {
     let x_big = BigUint::from(*x);
     let mod_big = BigUint::from(DummyRSA::get().modulus);
     let (a, _, gcd) = util::bezout(&x_big, &mod_big);
+    dbg!(&a);
     assert!(gcd.is_one()); // TODO: Handle this impossibly rare failure?
     a.to_u64().expect("should be in u64 range")
   }
@@ -62,45 +47,27 @@
 
 #[cfg(test)]
 mod tests {
-  use super::DummyRSA;
-  use super::InvertibleGroup;
-  // TODO: Test op and solve overflow.
-
-<<<<<<< HEAD
-//   }
-// }
-
-#[cfg(test)]
-mod tests {
   use super::*;
 
   #[test]
   fn test_op() {
-    let a = 2;
-    let b = 3;
-    let c = DummyRSA::op(&a, &b);
-    assert!(c == 6);
-    let x = P+1;
-    let y = Q+1;
-    let z = DummyRSA::op(&x, &y);
-    assert!(z == P+Q+1);
+    let a = DummyRSA::op(&2, &3);
+    assert!(a == 6);
+    let b = DummyRSA::op(&(P+1), &(Q+1));
+    assert!(b == P+Q+1);
   }
 
   #[test]
   fn test_exp() {
-    let a = 2;
-    let na = From::<u64>::from(3);
-    let ra = DummyRSA::exp(&a, &na);
-    assert!(ra == 8);
-    let b = 2;
-    let nb = From::<u64>::from(128);
-    let rb = DummyRSA::exp(&b, &nb);
-    assert!(rb == 3_902_709_244_137_443_127);
-=======
+    let a = DummyRSA::exp(&2, &From::<u64>::from(3));
+    assert!(a == 8);
+    let b = DummyRSA::exp(&2, &From::<u64>::from(128));
+    assert!(b == 782_144_413_693_680);
+  }
+
   #[test]
-  fn test_inverse() {
-    let inv_result = DummyRSA::inv(&32_416_188_490);
-    assert!(inv_result == 1_312_590_163_415_190_100);
->>>>>>> 7c7452a7
+  fn test_inv() {
+    let r = DummyRSA::inv(&2);
+    assert!(r == 1397356226306899);
   }
 }