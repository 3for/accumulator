--- conflicted
+++ resolved
@@ -3,12 +3,7 @@
 use super::accumulator;
 use super::accumulator::AccError;
 use crate::group::{Group, InvertibleGroup};
-<<<<<<< HEAD
-use crate::proof::{poe::PoE, poke2::PoKE2};
-use crate::util::bu;
-=======
 use crate::proof::{PoE, PoKE2};
->>>>>>> c7251e3d
 use bitvec::BitVec;
 use num::BigUint;
 
@@ -93,11 +88,11 @@
 }
 
 pub fn open<G: Group>(
-  acc: &G::Elem,
-  bits: &BitVec,
-  indices: &[BigUint],
-  inclusion_witnesses: &[(&BigUint, &G::Elem)],
-  acc_set: &[&BigUint],
+  _acc: &G::Elem,
+  _bits: &BitVec,
+  _indices: &[BigUint],
+  _inclusion_witnesses: &[(&BigUint, &G::Elem)],
+  _acc_set: &[&BigUint],
 ) -> Result<Vec<Proof>, OpenError> {
   // let mut one_commitment = bu(1u8);
   // let mut zero_commitment = bu(1u8);
