--- conflicted
+++ resolved
@@ -431,20 +431,8 @@
   }
 
   #[test]
-<<<<<<< HEAD
-  fn test_root_factor_rsa() {
-    test_root_factor::<Rsa2048>();
-  }
-
-  #[test]
-  #[ignore] // Ignoring for now, too slow for a unit test.
-  fn test_root_factor_class() {
-    test_root_factor::<ClassGroup>();
-  }
-=======
   fn test_root_factor_rsa2048() {
     // Class version takes too long for a unit test.
     test_root_factor::<Rsa2048>();
   }
->>>>>>> 0ab8bbfe
 }