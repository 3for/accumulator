--- conflicted
+++ resolved
@@ -164,15 +164,9 @@
   }
 
   #[allow(non_snake_case)]
-<<<<<<< HEAD
-  /// For accumulator with value `g` and elems `[x_1, ..., x_n]` computes membership
-  /// witnesses for each x_i in accumulator `g^{x_1 * ... * x_n}`, namely
-  /// `g^{x_1 * ... * x_n / x_i}`, in O(n log n) time.
-=======
   /// For accumulator with value `g` and elems `[x_1, ..., x_n]`, computes a membership witness for
   /// each `x_i` in accumulator `g^{x_1 * ... * x_n}`, namely `g^{x_1 * ... * x_n / x_i}`, in O(N
   /// log N) time.
->>>>>>> a0d4186e
   pub fn root_factor(&self, elems: &[Integer]) -> Vec<Accumulator<G>> {
     if elems.len() == 1 {
       return vec![self.clone()];
